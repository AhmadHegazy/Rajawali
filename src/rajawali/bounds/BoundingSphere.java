--- conflicted
+++ resolved
@@ -24,14 +24,8 @@
 	protected AtomicInteger mBoundingColor = new AtomicInteger(IBoundingVolume.DEFAULT_COLOR);
 	
 	public BoundingSphere() {
-<<<<<<< HEAD
-		mPosition = new Number3D();
-		mTmpPos = new Number3D();
-=======
-		super();
 		mPosition = new Vector3();
 		mTmpPos = new Vector3();
->>>>>>> 1ce732f4
 		mScaleValues = new float[3];
 	}
 	
