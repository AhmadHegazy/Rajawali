package rajawali;

import rajawali.bounds.CameraFrustum;
import rajawali.bounds.IBoundingVolume;
import rajawali.math.MathUtil;
import rajawali.math.Number3D;
import rajawali.math.Number3D.Axis;
import rajawali.math.Quaternion;
import rajawali.renderer.AFrameTask;
import android.opengl.Matrix;

public class Camera extends ATransformable3D {
	
	protected final Object mFrustumLock = new Object();
	
	/**
	 * The following members are all guarded by {@link #mFrustumLock}
	 */
	protected float[] mVMatrix = new float[16];
	protected float[] mInvVMatrix = new float[16];
	protected float[] mRotationMatrix = new float[16];
	protected float[] mProjMatrix = new float[16];
	protected float mNearPlane = 1.0f;
	protected float mFarPlane = 120.0f;
	protected float mFieldOfView = 45;
	protected int mLastWidth;
	protected int mLastHeight;
	protected Number3D mUpAxis;
	protected boolean mUseRotationMatrix = false;
	protected float[] mRotateMatrixTmp = new float[16];
	protected float[] mTmpMatrix = new float[16];
	protected float[] mCombinedMatrix=new float[16];
	public CameraFrustum mFrustum;
	
	// Camera's localized vectors
	protected Number3D mRightVector;
	protected Number3D mUpVector;
	protected Number3D mLookVector;
	protected Quaternion mLocalOrientation;
	/**
	 * End guarded members
	 */
		
	protected int mFogColor = 0xdddddd;
	protected float mFogNear = 5;
	protected float mFogFar = 25;
	protected boolean mFogEnabled = false;
	
	public Camera() {
		super();
		mLocalOrientation = Quaternion.getIdentity();
		mUpAxis = new Number3D(0, 1, 0);
		mIsCamera = true;
		mFrustum = new CameraFrustum();
	}

	public float[] getViewMatrix() {
		synchronized (mFrustumLock) {
			if (mLookAt != null) {
				Matrix.setLookAtM(mVMatrix, 0, mPosition.x, mPosition.y,
						mPosition.z, mLookAt.x, mLookAt.y, mLookAt.z, mUpAxis.x, mUpAxis.y,
						mUpAxis.z);

				mLocalOrientation.fromEuler(mRotation.y, mRotation.z, mRotation.x);
				mLocalOrientation.toRotationMatrix(mRotationMatrix);
				Matrix.multiplyMM(mVMatrix, 0, mRotationMatrix, 0, mVMatrix, 0);
			} else {
				if (mUseRotationMatrix == false && mRotationDirty) {
					setOrientation();
					mRotationDirty = false;
				}
				mOrientation.toRotationMatrix(mRotationMatrix);
				Matrix.setIdentityM(mTmpMatrix, 0);
				Matrix.setIdentityM(mVMatrix, 0);
				Matrix.translateM(mTmpMatrix, 0, -mPosition.x, -mPosition.y, -mPosition.z);
				Matrix.multiplyMM(mVMatrix, 0, mRotationMatrix, 0, mTmpMatrix, 0);
			}
			return mVMatrix;
		}
	}
	
	public void updateFrustum(float[] pMatrix,float[] vMatrix) {
		synchronized (mFrustumLock) {
			Matrix.multiplyMM(mCombinedMatrix, 0, pMatrix, 0, vMatrix, 0);
			invertM(mTmpMatrix, 0, mCombinedMatrix, 0);
			mFrustum.update(mCombinedMatrix);
		}
	}

	protected void rotateM(float[] m, int mOffset, float a, float x, float y,
			float z) {
		synchronized (mFrustumLock) {
			Matrix.setIdentityM(mRotateMatrixTmp, 0);
			Matrix.setRotateM(mRotateMatrixTmp, 0, a, x, y, z);
			System.arraycopy(m, 0, mTmpMatrix, 0, 16);
			Matrix.multiplyMM(m, mOffset, mTmpMatrix, mOffset, mRotateMatrixTmp, 0);
		}
	}

	public void setRotationMatrix(float[] m) {
		synchronized (mFrustumLock) {
			mRotationMatrix = m;
		}
	}

	public void setProjectionMatrix(int width, int height) {
		synchronized (mFrustumLock) {
			mLastWidth = width;
			mLastHeight = height;
			float ratio = (float) width / height;
			float frustumH = MathUtil.tan(getFieldOfView() / 360.0f * MathUtil.PI)
					* getNearPlane();
			float frustumW = frustumH * ratio;

			Matrix.frustumM(mProjMatrix, 0, -frustumW, frustumW, -frustumH,
					frustumH, getNearPlane(), getFarPlane());
		}
	}
	
	 /**
     * Inverts a 4 x 4 matrix.
     *
     * @param mInv the array that holds the output inverted matrix
     * @param mInvOffset an offset into mInv where the inverted matrix is
     *        stored.
     * @param m the input array
     * @param mOffset an offset into m where the matrix is stored.
     * @return true if the matrix could be inverted, false if it could not.
     */
    public static boolean invertM(float[] mInv, int mInvOffset, float[] m,
            int mOffset) {
        // Invert a 4 x 4 matrix using Cramer's Rule

        // transpose matrix
        final float src0  = m[mOffset +  0];
        final float src4  = m[mOffset +  1];
        final float src8  = m[mOffset +  2];
        final float src12 = m[mOffset +  3];

        final float src1  = m[mOffset +  4];
        final float src5  = m[mOffset +  5];
        final float src9  = m[mOffset +  6];
        final float src13 = m[mOffset +  7];

        final float src2  = m[mOffset +  8];
        final float src6  = m[mOffset +  9];
        final float src10 = m[mOffset + 10];
        final float src14 = m[mOffset + 11];

        final float src3  = m[mOffset + 12];
        final float src7  = m[mOffset + 13];
        final float src11 = m[mOffset + 14];
        final float src15 = m[mOffset + 15];

        // calculate pairs for first 8 elements (cofactors)
        final float atmp0  = src10 * src15;
        final float atmp1  = src11 * src14;
        final float atmp2  = src9  * src15;
        final float atmp3  = src11 * src13;
        final float atmp4  = src9  * src14;
        final float atmp5  = src10 * src13;
        final float atmp6  = src8  * src15;
        final float atmp7  = src11 * src12;
        final float atmp8  = src8  * src14;
        final float atmp9  = src10 * src12;
        final float atmp10 = src8  * src13;
        final float atmp11 = src9  * src12;

        // calculate first 8 elements (cofactors)
        final float dst0  = (atmp0 * src5 + atmp3 * src6 + atmp4  * src7)
                          - (atmp1 * src5 + atmp2 * src6 + atmp5  * src7);
        final float dst1  = (atmp1 * src4 + atmp6 * src6 + atmp9  * src7)
                          - (atmp0 * src4 + atmp7 * src6 + atmp8  * src7);
        final float dst2  = (atmp2 * src4 + atmp7 * src5 + atmp10 * src7)
                          - (atmp3 * src4 + atmp6 * src5 + atmp11 * src7);
        final float dst3  = (atmp5 * src4 + atmp8 * src5 + atmp11 * src6)
                          - (atmp4 * src4 + atmp9 * src5 + atmp10 * src6);
        final float dst4  = (atmp1 * src1 + atmp2 * src2 + atmp5  * src3)
                          - (atmp0 * src1 + atmp3 * src2 + atmp4  * src3);
        final float dst5  = (atmp0 * src0 + atmp7 * src2 + atmp8  * src3)
                          - (atmp1 * src0 + atmp6 * src2 + atmp9  * src3);
        final float dst6  = (atmp3 * src0 + atmp6 * src1 + atmp11 * src3)
                          - (atmp2 * src0 + atmp7 * src1 + atmp10 * src3);
        final float dst7  = (atmp4 * src0 + atmp9 * src1 + atmp10 * src2)
                          - (atmp5 * src0 + atmp8 * src1 + atmp11 * src2);

        // calculate pairs for second 8 elements (cofactors)
        final float btmp0  = src2 * src7;
        final float btmp1  = src3 * src6;
        final float btmp2  = src1 * src7;
        final float btmp3  = src3 * src5;
        final float btmp4  = src1 * src6;
        final float btmp5  = src2 * src5;
        final float btmp6  = src0 * src7;
        final float btmp7  = src3 * src4;
        final float btmp8  = src0 * src6;
        final float btmp9  = src2 * src4;
        final float btmp10 = src0 * src5;
        final float btmp11 = src1 * src4;

        // calculate second 8 elements (cofactors)
        final float dst8  = (btmp0  * src13 + btmp3  * src14 + btmp4  * src15)
                          - (btmp1  * src13 + btmp2  * src14 + btmp5  * src15);
        final float dst9  = (btmp1  * src12 + btmp6  * src14 + btmp9  * src15)
                          - (btmp0  * src12 + btmp7  * src14 + btmp8  * src15);
        final float dst10 = (btmp2  * src12 + btmp7  * src13 + btmp10 * src15)
                          - (btmp3  * src12 + btmp6  * src13 + btmp11 * src15);
        final float dst11 = (btmp5  * src12 + btmp8  * src13 + btmp11 * src14)
                          - (btmp4  * src12 + btmp9  * src13 + btmp10 * src14);
        final float dst12 = (btmp2  * src10 + btmp5  * src11 + btmp1  * src9 )
                          - (btmp4  * src11 + btmp0  * src9  + btmp3  * src10);
        final float dst13 = (btmp8  * src11 + btmp0  * src8  + btmp7  * src10)
                          - (btmp6  * src10 + btmp9  * src11 + btmp1  * src8 );
        final float dst14 = (btmp6  * src9  + btmp11 * src11 + btmp3  * src8 )
                          - (btmp10 * src11 + btmp2  * src8  + btmp7  * src9 );
        final float dst15 = (btmp10 * src10 + btmp4  * src8  + btmp9  * src9 )
                          - (btmp8  * src9  + btmp11 * src10 + btmp5  * src8 );

        // calculate determinant
        final float det =
                src0 * dst0 + src1 * dst1 + src2 * dst2 + src3 * dst3;

        if (det == 0.0f) {
            return false;
        }

        // calculate matrix inverse
        final float invdet = 1.0f / det;
        mInv[     mInvOffset] = dst0  * invdet;
        mInv[ 1 + mInvOffset] = dst1  * invdet;
        mInv[ 2 + mInvOffset] = dst2  * invdet;
        mInv[ 3 + mInvOffset] = dst3  * invdet;

        mInv[ 4 + mInvOffset] = dst4  * invdet;
        mInv[ 5 + mInvOffset] = dst5  * invdet;
        mInv[ 6 + mInvOffset] = dst6  * invdet;
        mInv[ 7 + mInvOffset] = dst7  * invdet;

        mInv[ 8 + mInvOffset] = dst8  * invdet;
        mInv[ 9 + mInvOffset] = dst9  * invdet;
        mInv[10 + mInvOffset] = dst10 * invdet;
        mInv[11 + mInvOffset] = dst11 * invdet;

        mInv[12 + mInvOffset] = dst12 * invdet;
        mInv[13 + mInvOffset] = dst13 * invdet;
        mInv[14 + mInvOffset] = dst14 * invdet;
        mInv[15 + mInvOffset] = dst15 * invdet;

        return true;
    }

    public void setUpAxis(float x, float y, float z) {
    	synchronized (mFrustumLock) {
    		mUpAxis.setAll(x, y, z);
    	}
    }
    
    public void setUpAxis(Number3D upAxis) {
    	synchronized (mFrustumLock) {
    		mUpAxis.setAllFrom(upAxis);
    	}
    }
    
    public void setUpAxis(Axis upAxis) {
    	synchronized (mFrustumLock) {
    		if(upAxis == Axis.X)
    			mUpAxis.setAll(1, 0, 0);
    		else if(upAxis == Axis.Y)
    			mUpAxis.setAll(0, 1, 0);
    		else
    			mUpAxis.setAll(0, 0, 1);
    	}
    }
    
	public float[] getProjectionMatrix() {
		synchronized (mFrustumLock) {
			return mProjMatrix;
		}
	}

	public float getNearPlane() {
		synchronized (mFrustumLock) {
			return mNearPlane;
		}
	}

	public void setNearPlane(float nearPlane) {
		synchronized (mFrustumLock) {
			mNearPlane = nearPlane;
			setProjectionMatrix(mLastWidth, mLastHeight);
		}
	}

	public float getFarPlane() {
		synchronized (mFrustumLock) {
			return mFarPlane;
		}
	}

	public void setFarPlane(float farPlane) {
		synchronized (mFrustumLock) {
			mFarPlane = farPlane;
			setProjectionMatrix(mLastWidth, mLastHeight);
		}
	}

	public float getFieldOfView() {
		synchronized (mFrustumLock) {
			return mFieldOfView;
		}
	}

	public void setFieldOfView(float fieldOfView) {
		synchronized (mFrustumLock) {
			mFieldOfView = fieldOfView;
			setProjectionMatrix(mLastWidth, mLastHeight);
		}
	}

	public boolean getUseRotationMatrix() {
		synchronized (mFrustumLock) {
			return mUseRotationMatrix;
		}
	}

	public void setUseRotationMatrix(boolean useRotationMatrix) {
		synchronized (mFrustumLock) {
			mUseRotationMatrix = useRotationMatrix;
		}
	}

	public int getFogColor() {
		return mFogColor;
	}

	public void setFogColor(int fogColor) {
		mFogColor = fogColor;
	}

	public float getFogNear() {
		return mFogNear;
	}

	public void setFogNear(float fogNear) {
		mFogNear = fogNear;
	}

	public float getFogFar() {
		return mFogFar;
	}

	public void setFogFar(float fogFar) {
		mFogFar = fogFar;
	}

	public boolean isFogEnabled() {
		return mFogEnabled;
	}

	public void setFogEnabled(boolean fogEnabled) {
		mFogEnabled = fogEnabled;
	}

	/*
	 * (non-Javadoc)
	 * @see rajawali.ATransformable3D#getTransformedBoundingVolume()
	 */
	@Override
	public IBoundingVolume getTransformedBoundingVolume() {
<<<<<<< HEAD
		return mFrustum;
=======
		synchronized (mFrustumLock) {
			return mFrustum.getBoundingBox();
		}
>>>>>>> 301feeea
	}
	
	@Override
	public TYPE getFrameTaskType() {
		return AFrameTask.TYPE.CAMERA;
	}
}<|MERGE_RESOLUTION|>--- conflicted
+++ resolved
@@ -367,13 +367,9 @@
 	 */
 	@Override
 	public IBoundingVolume getTransformedBoundingVolume() {
-<<<<<<< HEAD
-		return mFrustum;
-=======
-		synchronized (mFrustumLock) {
-			return mFrustum.getBoundingBox();
-		}
->>>>>>> 301feeea
+		synchronized (mFrustumLock) {
+			return mFrustum;
+		}
 	}
 	
 	@Override
