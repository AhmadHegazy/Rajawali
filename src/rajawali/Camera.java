--- conflicted
+++ resolved
@@ -12,26 +12,17 @@
  */
 package rajawali;
 
-<<<<<<< HEAD
 import java.util.List;
 
 import rajawali.bounds.volumes.CameraFrustum;
 import rajawali.bounds.volumes.IBoundingVolume;
-import rajawali.math.MathUtil;
-=======
-import rajawali.bounds.IBoundingVolume;
 import rajawali.math.Matrix4;
->>>>>>> 7048de4c
 import rajawali.math.Quaternion;
 import rajawali.math.vector.Vector3;
 import rajawali.math.vector.Vector3.Axis;
 import rajawali.renderer.AFrameTask;
-<<<<<<< HEAD
 import rajawali.scene.scenegraph.IGraphNodeMember;
 import rajawali.util.ObjectColorPicker.ColorPickerInfo;
-import android.opengl.Matrix;
-=======
->>>>>>> 7048de4c
 
 public class Camera extends ATransformable3D {
 	
@@ -43,6 +34,7 @@
 	protected final Matrix4 mVMatrix = new Matrix4();
 	protected final Matrix4 mRotationMatrix = new Matrix4();
 	protected final Matrix4 mProjMatrix = new Matrix4();
+	protected final Matrix4 mInvVPMatrix = new Matrix4();
 	protected double mNearPlane = 1.0;
 	protected double mFarPlane = 120.0;
 	protected double mFieldOfView = 45.0;
@@ -50,14 +42,8 @@
 	protected int mLastHeight;
 	protected final Vector3 mUpAxis;
 	protected boolean mUseRotationMatrix = false;
-<<<<<<< HEAD
-	protected float[] mRotateMatrixTmp = new float[16];
-	protected float[] mTmpMatrix = new float[16];
-	protected float[] mCombinedMatrix=new float[16];
+
 	public CameraFrustum mFrustum;
-=======
-	public Frustum mFrustum;
->>>>>>> 7048de4c
 	
 	// Camera's localized vectors
 	protected Vector3 mRightVector;
@@ -82,13 +68,8 @@
 		getViewMatrix();
 		getProjectionMatrix();
 	}
-<<<<<<< HEAD
-	
-	public float[] getViewMatrix() {
-=======
 
 	public Matrix4 getViewMatrix() {
->>>>>>> 7048de4c
 		synchronized (mFrustumLock) {
 			if (mLookAt != null) {
 				mVMatrix.setToLookAt(mPosition, mLookAt, mUpAxis);
@@ -110,22 +91,11 @@
 		}
 	}
 	
-<<<<<<< HEAD
-	public void updateFrustum() {	
-		synchronized (mFrustumLock) {
-			Matrix.multiplyMM(mCombinedMatrix, 0, mProjMatrix, 0, mVMatrix, 0);
-			Matrix.invertM(mTmpMatrix, 0, mCombinedMatrix, 0);
-			mFrustum.update(mTmpMatrix);
-		}
-	}
-	
-	protected void rotateM(float[] m, int mOffset, float a, float x, float y,
-			float z) {
-=======
-	public void updateFrustum(Matrix4 invVPMatrix) {
->>>>>>> 7048de4c
-		synchronized (mFrustumLock) {
-			mFrustum.update(invVPMatrix);
+	public void updateFrustum() {
+		synchronized (mFrustumLock) {
+			mInvVPMatrix.setAll(mProjMatrix).multiply(mVMatrix);
+			mInvVPMatrix.inverse();
+			mFrustum.update(mInvVPMatrix);
 		}
 	}
 
@@ -177,17 +147,13 @@
     	}
     }
     
-<<<<<<< HEAD
     public Vector3 getUpAxis() {
     	synchronized (mFrustumLock) {
     		return mUpAxis;
     	}
     }
     
-	public float[] getProjectionMatrix() {
-=======
 	public Matrix4 getProjectionMatrix() {
->>>>>>> 7048de4c
 		synchronized (mFrustumLock) {
 			return mProjMatrix;
 		}
@@ -314,11 +280,11 @@
 
 	/*
 	 * (non-Javadoc)
-	 * @see rajawali.scene.scenegraph.IGraphNodeMember#renderToFrame(rajawali.Camera, float[], float[], float[], rajawali.util.ObjectColorPicker.ColorPickerInfo)
-	 */
-	public void renderToFrame(Camera camera, float[] vpMatrix, float[] projMatrix, float[] vMatrix,
+	 * @see rajawali.scene.scenegraph.IGraphNodeMember#renderToFrame(rajawali.Camera, rajawali.math.Matrix4, rajawali.math.Matrix4, rajawali.math.Matrix4, rajawali.util.ObjectColorPicker.ColorPickerInfo)
+	 */
+	public void renderToFrame(Camera camera, Matrix4 vpMatrix, Matrix4 projMatrix, Matrix4 vMatrix,
 			ColorPickerInfo pickerInfo) {
 		//Do nothing
-		return;
+		return;		
 	}
 }