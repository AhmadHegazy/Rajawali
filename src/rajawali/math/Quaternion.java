--- conflicted
+++ resolved
@@ -348,11 +348,7 @@
 			y = apkQuat[1];
 			z = apkQuat[2];
 		}
-<<<<<<< HEAD
 		return this; 
-=======
-		return this;
->>>>>>> 63c1f087
 	}
 	
 	/**
@@ -444,7 +440,6 @@
 		y *= scalar;
 		z *= scalar;
 		return this;
-<<<<<<< HEAD
 	}
 
 	/**
@@ -490,53 +485,6 @@
 	}
 
 	/**
-=======
-	}
-
-	/**
-	 * Multiplies this {@link Quaternion} with another one.
-	 * 
-	 * @param quat {@link Quaternion} The other {@link Quaternion}.
-	 * @return A reference to this {@link Quaternion} to facilitate chaining.
-	 */
-	public Quaternion multiply(Quaternion quat) {
-		final float tW = w;
-		final float tX = x;
-		final float tY = y;
-		final float tZ = z;
-
-		w = tW * quat.w - tX * quat.x - tY * quat.y - tZ * quat.z;
-		x = tW * quat.x + tX * quat.w + tY * quat.z - tZ * quat.y;
-		y = tW * quat.y + tY * quat.w + tZ * quat.x - tX * quat.z;
-		z = tW * quat.z + tZ * quat.w + tX * quat.y - tY * quat.x;
-		return this;
-	}
-
-	/**
-	 * Multiplies this {@link Quaternion} by a {@link Vector3}.
-	 * Note that if you plan on using the returned {@link Vector3},
-	 * you should clone it immediately as it is an internal scratch
-	 * member of this {@link Quaternion} and may be modified at any
-	 * time.
-	 * 
-	 * @param vector {@link Vector3} to multiply by.
-	 * @return {@link Vector3} The result of the multiplication.
-	 */
-	public Vector3 multiply(final Vector3 vector) {
-		mTmpVec3.setAll(x, y, z);
-		mTmpVec1 = Vector3.crossAndCreate(mTmpVec3, vector);
-		mTmpVec2 = Vector3.crossAndCreate(mTmpVec3, mTmpVec1);
-		mTmpVec1.multiply(2.0f * w);
-		mTmpVec2.multiply(2.0f);
-
-		mTmpVec1.add(mTmpVec2);
-		mTmpVec1.add(vector);
-
-		return mTmpVec1;
-	}
-
-	/**
->>>>>>> 63c1f087
 	 * Multiplies this {@link Quaternion} with another in the form of quat * this.
 	 * 
 	 * @param quat {@link Quaternion} The other {@link Quaternion}.
@@ -700,14 +648,11 @@
 		return w * w + x * x + y * y + z * z;
 	}
 	
-<<<<<<< HEAD
-=======
 	/**
 	 * Calculates the dot product between this and another {@link Quaternion}.
 	 * 
 	 * @return float The dot product.
 	 */
->>>>>>> 63c1f087
 	public float dot(Quaternion other) {
 		return w * other.w + x * other.x + y * other.y + z * other.z;
 	}
@@ -715,11 +660,7 @@
 	/**
 	 * Sets this {@link Quaternion} to an identity.
 	 * 
-<<<<<<< HEAD
-	 * @return A reference to this {@link Vector3} to facilitate chaining.
-=======
-	 * @return A reference to this {@link Quaternion} to facilitate chaining.
->>>>>>> 63c1f087
+	 * @return A reference to this {@link Quaternion} to facilitate chaining.
 	 */
 	public Quaternion identity() {
 		w = 1;
@@ -1031,10 +972,7 @@
 	
 	/**
 	 * Creates a {@link Matrix4} representing this {@link Quaternion}.
-<<<<<<< HEAD
 	 * The {@link Quaternion} must be a normalized {@link Quaternion}.
-=======
->>>>>>> 63c1f087
 	 * 
 	 * @return {@link Matrix4} representing this {@link Quaternion}.
 	 */
@@ -1046,10 +984,7 @@
 
 	/**
 	 * Sets the provided {@link Matrix4} to represent this {@link Quaternion}.
-<<<<<<< HEAD
 	 * The {@link Quaternion} must be a normalized {@link Quaternion}.
-=======
->>>>>>> 63c1f087
 	 */
 	public void toRotationMatrix(Matrix4 matrix) {
 		float[] m = new float[16];
@@ -1059,10 +994,7 @@
 	
 	/**
 	 * Sets the provided float[] to be a 4x4 rotation matrix representing this {@link Quaternion}.
-<<<<<<< HEAD
 	 * The {@link Quaternion} must be a normalized {@link Quaternion}.
-=======
->>>>>>> 63c1f087
 	 * 
 	 * @param matrix float[] representing a 4x4 rotation matrix in column major order.
 	 */
@@ -1122,8 +1054,6 @@
 		} else {
 			return inverse();
 		}
-<<<<<<< HEAD
-=======
 	}
 	
 	/**
@@ -1138,7 +1068,6 @@
     public static Quaternion lookAtAndCreate(Vector3 lookAt, Vector3 upDirection, boolean isCamera) {
 		Quaternion ret = new Quaternion();
 		return ret.lookAt(lookAt, upDirection, isCamera);
->>>>>>> 63c1f087
 	}
     
     
@@ -1147,36 +1076,6 @@
   	// Utility methods
   	//--------------------------------------------------
 	
-	/**
-<<<<<<< HEAD
-	 * Creates a new {@link Quaternion} which is oriented to a target {@link Vector3}.
-	 * It is safe to use the input vectors for other things as they are cloned internally.
-	 * 
-	 * @param lookAt {@link Vector3} The point to look at.
-	 * @param upDirection {@link Vector3} to use as the up direction.
-	 * @param isCamera boolean indicating if this orientation is for a camera.
-	 * @return {@link Quaternion} The new {@link Quaternion} representing the requested orientation.
-	 */
-    public static Quaternion lookAtAndCreate(Vector3 lookAt, Vector3 upDirection, boolean isCamera) {
-		Quaternion ret = new Quaternion();
-		return ret.lookAt(lookAt, upDirection, isCamera);
-=======
-	 * Clones this {@link Quaternion}.
-	 * 
-	 * @return {@link Quaternion} A copy of this {@link Quaternion}.
-	 */
-	public Quaternion clone() {
-		return new Quaternion(w, x, y, z);
->>>>>>> 63c1f087
-	}
-    
-    
-    
-    //--------------------------------------------------
-  	// Utility methods
-  	//--------------------------------------------------
-	
-<<<<<<< HEAD
     /**
      * Checks if this {@link Quaternion} is an identity.
      * 
@@ -1195,8 +1094,6 @@
 		return new Quaternion(w, x, y, z);
 	}
 	
-=======
->>>>>>> 63c1f087
 	/*
 	 * (non-Javadoc)
 	 * @see java.lang.Object#equals(java.lang.Object)
